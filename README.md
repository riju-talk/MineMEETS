--- conflicted
+++ resolved
@@ -1,5 +1,3 @@
-<<<<<<< HEAD
-=======
 # MineMEETs – AI Meeting Intelligence Agent
 
 MinMEETs is your silent meeting analyst. It listens, learns, and summarizes your meetings, extracting key action items, decisions, and follow-ups. Built using Whisper, vector DBs, and GROQ's blazing-fast LLM APIs, MinMEETs also mails summaries and transcripts to your team.
@@ -25,28 +23,4 @@
 - GROQ API (LLM inference)
 - SendGrid / SMTP (for emails)
 
----
-
-## 📂 Folder Structure
-
-``` text
-minmeets/
-├── backend/
-│ ├── main.py # FastAPI backend with endpoints
-│ ├── transcribe.py # Whisper transcription module
-│ ├── embedder.py # Embedding + FAISS storage
-│ ├── rag_agent.py # GROQ RAG query pipeline
-│ ├── task_parser.py # Extract tasks & decisions
-│ ├── emailer.py # Send emails with transcript
-│ └── utils.py # Utility functions
-├── data/
-│ └── sample_meeting.mp3 # Example meeting audio
-├── vector_store/
-│ └── faiss_index.faiss # Stored semantic index
-├── prompts/
-│ └── extract_tasks.txt # Prompt templates
-├── requirements.txt
-├── README.md
-└── .env # For GROQ keys and email creds
-```
->>>>>>> d6059e37
+---